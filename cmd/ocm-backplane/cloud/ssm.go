package cloud

import (
	"context"
	"encoding/json"
	"fmt"
	"net/http"
	"net/url"
	"os"
	"os/exec"
	"os/signal"
	"strings"
	"syscall"

	"github.com/aws/aws-sdk-go-v2/aws"
	awsConfig "github.com/aws/aws-sdk-go-v2/config"
	"github.com/aws/aws-sdk-go-v2/service/ssm"
	"github.com/openshift/backplane-cli/pkg/cli/config"
	bpCredentials "github.com/openshift/backplane-cli/pkg/credentials"
	"github.com/openshift/backplane-cli/pkg/ocm"
	logger "github.com/sirupsen/logrus"
	"github.com/spf13/cobra"
	metav1 "k8s.io/apimachinery/pkg/apis/meta/v1"
	"k8s.io/cli-runtime/pkg/genericclioptions"
	"k8s.io/client-go/kubernetes"
	"k8s.io/client-go/rest"
)

var (
	CreateClientSet       func(*rest.Config) (kubernetes.Interface, error)       = createClientSet
	GetInstanceID         func(node string, config *rest.Config) (string, error) = getInstanceID
	StartSSMsession       func(cmd *cobra.Command, argv []string) error          = startSSMsession
	ExecCommand           func(name string, arg ...string) *exec.Cmd             = exec.Command
	NewFromConfig         func(cfg aws.Config) SSMClient                         = NewFromConfigVar
	GetCurrentKubeconfig  func() (*rest.Config, error)                           = getCurrentKubeconfig
	FetchCloudCredentials func() (*bpCredentials.AWSCredentialsResponse, error)  = fetchCloudCredentials
)

func NewFromConfigVar(cfg aws.Config) SSMClient {
	return ssm.NewFromConfig(cfg)
}

var createClientSet = func(c *rest.Config) (kubernetes.Interface, error) { return kubernetes.NewForConfig(c) }

var ssmArgs struct {
	node string
}

var SSMSessionCmd = &cobra.Command{
	Use:   "ssm",
	Short: "Start an AWS SSM session for a node",
	Long:  "Start an AWS SSM session for the specified node provided to debug.",
	Args:  cobra.ArbitraryArgs,
	RunE: func(cmd *cobra.Command, args []string) error {
		return startSSMsession(cmd, args)
	},
}

func init() {
	SSMSessionCmd.Flags().StringVar(&ssmArgs.node, "node", "", "Specify the node name to start the SSM session.")
	if err := SSMSessionCmd.MarkFlagRequired("node"); err != nil {
		fmt.Printf("Error marking flag as required: %v\n", err)
	}
}

func fetchCloudCredentials() (*bpCredentials.AWSCredentialsResponse, error) {
	var clusterKey string
	clusterInfo, err := GetBackplaneClusterFromConfig()
	if err != nil {
		return nil, fmt.Errorf("expected exactly one cluster: %w", err)
	}
	clusterKey = clusterInfo.ClusterID

	clusterID, clusterName, err := ocm.DefaultOCMInterface.GetTargetCluster(clusterKey)
	if err != nil {
		return nil, fmt.Errorf("expected exactly one cluster: %w", err)
	}

	cluster, err := ocm.DefaultOCMInterface.GetClusterInfoByID(clusterID)
	if err != nil {
		return nil, fmt.Errorf("failed to get cluster info for %s: %w", clusterID, err)
	}

	logger.WithFields(logger.Fields{
		"ID":   clusterID,
		"Name": clusterName,
	}).Infoln("Target cluster")

	backplaneConfig, err := config.GetBackplaneConfiguration()
	if err != nil {
		return nil, fmt.Errorf("failed to get backplane configuration: %w", err)
	}

	ocmConnection, err := ocm.DefaultOCMInterface.SetupOCMConnection()
	if err != nil {
		return nil, fmt.Errorf("failed to create OCM connection: %w", err)
	}
	defer ocmConnection.Close()

	queryConfig := &QueryConfig{OcmConnection: ocmConnection, BackplaneConfiguration: backplaneConfig, Cluster: cluster}

	creds, err := queryConfig.GetCloudCredentials()
	if err != nil {
		return nil, fmt.Errorf("failed to fetch cloud credentials: %w", err)
	}

	awsCreds, ok := creds.(*bpCredentials.AWSCredentialsResponse)
	if !ok {
		return nil, fmt.Errorf("unexpected credentials type: %T", creds)
	}

	logger.Info("Successfully fetched cloud credentials.")

	return awsCreds, nil
}

func getInstanceID(nodeName string, config *rest.Config) (string, error) {
	clientset, err := CreateClientSet(config)
	if err != nil {
		return "", fmt.Errorf("failed to create client: %w", err)
	}

	node, err := clientset.CoreV1().Nodes().Get(context.TODO(), nodeName, metav1.GetOptions{})
	if err != nil {
		return "", fmt.Errorf("failed to get node %s: %w", nodeName, err)
	}

	if node.Spec.ProviderID == "" {
		return "", fmt.Errorf("providerID is not set")
	}

	// Extract instance ID from ProviderID
	instanceID := strings.Split(node.Spec.ProviderID, "/")[len(strings.Split(node.Spec.ProviderID, "/"))-1]
	return instanceID, nil
}

func startSSMsession(cmd *cobra.Command, execCommand []string) error {
	// Check if session-manager-plugin is installed
	ValidateSessionCmd := ExecCommand("session-manager-plugin", "--version")
	err := ValidateSessionCmd.Run()
	if err != nil {
		return fmt.Errorf("failed to validate session-manager-plugin: %w. Please refer AWS doc to make sure session-manager-plugin is properly installed: https://docs.aws.amazon.com/systems-manager/latest/userguide/session-manager-working-with-install-plugin.html", err)
	}

	// Check if the node argument is provided
	if ssmArgs.node == "" {
		return fmt.Errorf("--node flag is required")
	}

	// Fetch proxy variable from backplane configuration
	backplaneConfig, err := GetBackplaneConfiguration()
	if err != nil {
		return fmt.Errorf("failed to get backplane configuration: %w", err)
	}
	proxyURL := backplaneConfig.ProxyURL
	if proxyURL == nil {
		return fmt.Errorf("proxy URL is not set in backplane configuration")
	}

	// Validate the proxy URL
	parsedProxyURL, err := url.Parse(*proxyURL)
	if err != nil {
		return fmt.Errorf("invalid proxy URL in backplane configuration: %w", err)
	}
	if parsedProxyURL.Scheme == "" || parsedProxyURL.Host == "" {
		return fmt.Errorf("invalid proxy URL in backplane configuration: missing scheme or host: %w", err)
	}

	// Log the proxy being used for debugging
	logger.Infof("Using proxy: %s", parsedProxyURL.String())

	// Create a custom HTTP client with the proxy configuration
	customHTTPClient := &http.Client{
		Transport: &http.Transport{
			Proxy: http.ProxyURL(parsedProxyURL),
		},
	}

	// Fetch AWS credentials
	creds, err := FetchCloudCredentials()
	if err != nil {
		return fmt.Errorf("failed to fetch cloud credentials: %w", err)
	}

	// Set AWS credentials in environment variables
	os.Setenv("AWS_ACCESS_KEY_ID", creds.AccessKeyID)
	os.Setenv("AWS_SECRET_ACCESS_KEY", creds.SecretAccessKey)
	os.Setenv("AWS_SESSION_TOKEN", creds.SessionToken)

	// Load AWS SDK configuration with the custom HTTP client
	cfg, err := awsConfig.LoadDefaultConfig(
		context.TODO(),
		awsConfig.WithRegion(creds.Region),
		awsConfig.WithHTTPClient(customHTTPClient),
	)
	if err != nil {
		return fmt.Errorf("unable to load AWS SDK configuration: %w", err)
	}

	// Create SSM client
	ssmClient := NewFromConfig(cfg)

	// Get the current kubeconfig
	kubeconfig, err := getCurrentKubeconfig()
	if err != nil {
		return fmt.Errorf("failed to get kubeconfig: %w", err)
	}

	// Get the instance ID for the specified node
	instanceID, err := getInstanceID(ssmArgs.node, kubeconfig)
	if err != nil {
		return fmt.Errorf("failed to get instance ID for node %s: %w", ssmArgs.node, err)
	}

	logger.Infof("Non-interactive command to be executed: %s", strings.Join(execCommand, " "))

	logger.Infof("Starting SSM session for node: %s in Instance ID: %s", ssmArgs.node, instanceID)
	return runSSMsession(ssmClient, instanceID, execCommand, creds.Region)
}

func runSSMsession(ssmClient SSMClient, instanceID string, command []string, region string) error {
	var input *ssm.StartSessionInput

	commandStr := strings.Join(command, " ")

	if len(command) != 0 {
		logger.Infof("executing command within the SSM session: %s", commandStr)
		input = &ssm.StartSessionInput{
			Target:       aws.String(instanceID),
			DocumentName: aws.String("AWS-StartInteractiveCommand"),
			Parameters: map[string][]string{
				"command": {commandStr},
			},
		}
	} else {
		logger.Infof("No command to execute within the SSM session, skipping")
		input = &ssm.StartSessionInput{
			Target: aws.String(instanceID),
		}
	}

	result, err := ssmClient.StartSession(context.TODO(), input)
	if err != nil {
		return fmt.Errorf("failed to start SSM session via SDK: %w", err)
	}

	// Ensure the session details are not nil
	if result.SessionId == nil || result.StreamUrl == nil || result.TokenValue == nil {
		return fmt.Errorf("session details are incomplete: SessionId=%v, StreamUrl=%v, TokenValue=%v", result.SessionId, result.StreamUrl, result.TokenValue)
	}

	// Log session details for debugging
	logger.Infof("SessionId: %v", *result.SessionId)
	logger.Infof("StreamUrl: %v", *result.StreamUrl)
	logger.Infof("TokenValue: %v", *result.TokenValue)

	sessionJSON, err := json.Marshal(map[string]string{
		"SessionId":  *result.SessionId,
		"StreamUrl":  *result.StreamUrl,
		"TokenValue": *result.TokenValue,
	})
	if err != nil {
		return fmt.Errorf("failed to serialize session details: %w", err)
	}

<<<<<<< HEAD
	cmdArgs := []string{"session-manager-plugin", string(sessionJSON), region, "StartSession"}
=======
	signals := make(chan (os.Signal), 1)
	signal.Notify(signals, syscall.SIGINT)

	// Start the ssm-session using the session-manager-plugin
	cmdArgs := []string{"session-manager-plugin", string(sessionJSON), creds.Region, "StartSession"}
>>>>>>> b19177a7
	pluginCmd := ExecCommand(cmdArgs[0], cmdArgs[1:]...) //#nosec G204: Command arguments are trusted

	pluginCmd.Stdout = os.Stdout
	pluginCmd.Stderr = os.Stderr
	pluginCmd.Stdin = os.Stdin

	// We capture the SIGINT signal and send it to the PID of the subprocess
	//
	// FIXME? We probably don't need to unregister the signal handler as once the subprocess returns the parent process also gets terminated.
	go func() {
		<-signals
		if pluginCmd.Process != nil {
			err := syscall.Kill(pluginCmd.Process.Pid, syscall.SIGINT)
			if err != nil {
				fmt.Fprintf(os.Stderr, "Could not deliver SIGINT to child-process: %d", pluginCmd.Process.Pid)
			}
		}
	}()

	return pluginCmd.Run()
}

func getCurrentKubeconfig() (*rest.Config, error) {
	cf := genericclioptions.NewConfigFlags(true)
	config, err := cf.ToRESTConfig()
	if err != nil {
		return nil, err
	}
	return config, nil
}

// Define SSMClient interface
type SSMClient interface {
	StartSession(ctx context.Context, params *ssm.StartSessionInput, optFns ...func(*ssm.Options)) (*ssm.StartSessionOutput, error)
}<|MERGE_RESOLUTION|>--- conflicted
+++ resolved
@@ -263,15 +263,12 @@
 		return fmt.Errorf("failed to serialize session details: %w", err)
 	}
 
-<<<<<<< HEAD
-	cmdArgs := []string{"session-manager-plugin", string(sessionJSON), region, "StartSession"}
-=======
 	signals := make(chan (os.Signal), 1)
 	signal.Notify(signals, syscall.SIGINT)
 
 	// Start the ssm-session using the session-manager-plugin
-	cmdArgs := []string{"session-manager-plugin", string(sessionJSON), creds.Region, "StartSession"}
->>>>>>> b19177a7
+	cmdArgs := []string{"session-manager-plugin", string(sessionJSON), region, "StartSession"}
+
 	pluginCmd := ExecCommand(cmdArgs[0], cmdArgs[1:]...) //#nosec G204: Command arguments are trusted
 
 	pluginCmd.Stdout = os.Stdout
