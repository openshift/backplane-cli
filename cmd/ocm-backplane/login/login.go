package login

import (
	"context"
	"errors"
	"fmt"
	"net"
	"net/http"
	"net/url"
	"os"
	"strings"

	"github.com/golang-jwt/jwt/v4"
	logger "github.com/sirupsen/logrus"
	"github.com/spf13/cobra"
	"k8s.io/cli-runtime/pkg/genericclioptions"
	"k8s.io/client-go/rest"
	"k8s.io/client-go/tools/clientcmd/api"

	BackplaneApi "github.com/openshift/backplane-api/pkg/client"

	"github.com/openshift/backplane-cli/pkg/backplaneapi"
	"github.com/openshift/backplane-cli/pkg/cli/config"
	"github.com/openshift/backplane-cli/pkg/cli/globalflags"
	"github.com/openshift/backplane-cli/pkg/login"
	"github.com/openshift/backplane-cli/pkg/ocm"
	"github.com/openshift/backplane-cli/pkg/pagerduty"
	"github.com/openshift/backplane-cli/pkg/utils"
)

// Environment variable that for setting PS1
const EnvPs1 = "KUBE_PS1_CLUSTER_FUNCTION"

var (
	args struct {
		multiCluster   bool
		kubeConfigPath string
		pd             string
	}

	globalOpts = &globalflags.GlobalOptions{}

	// LoginCmd represents the login command
	LoginCmd = &cobra.Command{
		Use:   "login <CLUSTERID|EXTERNAL_ID|CLUSTER_NAME|CLUSTER_NAME_SEARCH>",
		Short: "Login to a target cluster",
		Long: `Running login command will send a request to backplane api
		using OCM token. The backplane api will return a proxy url for
		target cluster. The url will be written to kubeconfig, so we can
		run oc command later to operate the target cluster.`,
		Example: " backplane login <id>\n backplane login %test%\n backplane login <external_id>",
		Args: func(cmd *cobra.Command, args []string) error {
			if cmd.Flags().Lookup("pd").Changed {
				if err := cobra.ExactArgs(0)(cmd, args); err != nil {
					return err
				}
			} else {
				if err := cobra.ExactArgs(1)(cmd, args); err != nil {
					return err
				}
			}
			return nil
		},
		RunE:         runLogin,
		SilenceUsage: true,
	}
)

func init() {
	flags := LoginCmd.Flags()
	// Add global flags
	globalflags.AddGlobalFlags(LoginCmd, globalOpts)

	flags.BoolVarP(
		&args.multiCluster,
		"multi",
		"m",
		false,
		"Enable multi-cluster login.",
	)

	flags.StringVar(
		&args.kubeConfigPath,
		"kube-path",
		"",
		"Save kube configuration in the specific path when login to multi clusters.",
	)

	flags.StringVar(
		&args.pd,
		"pd",
		"",
		"Login using PagerDuty incident id or html_url.",
	)
}

func runLogin(cmd *cobra.Command, argv []string) (err error) {
	var clusterKey string
	logger.Debugf("Running Login Command ...")
	logger.Debugf("Checking Backplane Version")
	utils.CheckBackplaneVersion(cmd)

<<<<<<< HEAD
=======
	logger.Debugf("Extracting Backplane Cluster ID")
	// Get The cluster ID
	if len(argv) == 1 {
		// if explicitly one cluster key given, use it to log in.
		logger.Debugf("Cluster Key is given in argument")
		clusterKey = argv[0]
		logger.WithField("Search Key", clusterKey).Debugln("Finding target cluster")

	} else if len(argv) == 0 {
		// if no args given, try to log into the cluster that the user is logged into
		logger.Debugf("Finding Clustrer Key from current cluster")
		clusterInfo, err := utils.DefaultClusterUtils.GetBackplaneClusterFromConfig()
		if err != nil {
			return err
		}
		clusterKey = clusterInfo.ClusterID
		logger.Debugf("Backplane Cluster Infromation data extracted: %+v\n", clusterInfo)
	}
	logger.Debugf("Backplane Cluster Key is: %v \n", clusterKey)

	logger.Debugf("Extracting Backplane configuration")
>>>>>>> c2e36f1e
	// Get Backplane configuration
	bpConfig, err := config.GetBackplaneConfiguration()
	if err != nil {
		return err
	}
	logger.Debugf("Backplane Config File Contains is: %v \n", bpConfig)

<<<<<<< HEAD
	// Currently go-pagerduty pkg does not include incident id validation.
	if args.pd != "" {
		pdClient, err := pagerduty.NewWithToken(bpConfig.PagerDutyAPIKey)
		if err != nil {
			return fmt.Errorf("could not initialize the client: %w", err)
		}
		if strings.Contains(args.pd, "redhat.pagerduty.com/incidents/") {
			incidentID := args.pd[strings.LastIndex(args.pd, "/")+1:]
			clusterKey, err = pdClient.GetClusterID(incidentID)
			if err != nil {
				return err
			}
		} else {
			clusterKey, err = pdClient.GetClusterID(args.pd)
			if err != nil {
				return err
			}
		}
	}

	// Retrieve the cluster ID only if it hasn't been populated by PagerDuty.
	if clusterKey == "" {
		if len(argv) == 1 {
			// if explicitly one cluster key given, use it to log in.
			clusterKey = argv[0]
			logger.WithField("Search Key", clusterKey).Debugln("Finding target cluster")
		} else if len(argv) == 0 {
			// if no args given, try to log into the cluster that the user is logged into
			clusterInfo, err := utils.DefaultClusterUtils.GetBackplaneClusterFromConfig()
			if err != nil {
				return err
			}
			clusterKey = clusterInfo.ClusterID
		}
	}

=======
	logger.Debugln("Setting Proxy URL from global options")
>>>>>>> c2e36f1e
	// Set proxy url to http client
	proxyURL := globalOpts.ProxyURL
	if proxyURL != "" {
		err = backplaneapi.DefaultClientUtils.SetClientProxyURL(proxyURL)

		if err != nil {
			return err
		}
		logger.Debugf("Using backplane Proxy URL: %s\n", proxyURL)
	}

	if bpConfig.ProxyURL != nil {
		proxyURL = *bpConfig.ProxyURL
		logger.Debugln("backplane configuration file also contains a proxy url, using that one instead")
		logger.Debugf("New backplane Proxy URL: %s\n", proxyURL)
	}

	logger.Debugln("Extracting target cluster ID and name")
	clusterID, clusterName, err := ocm.DefaultOCMInterface.GetTargetCluster(clusterKey)
	if err != nil {
		return err
	}

	logger.WithFields(logger.Fields{
		"ID":   clusterID,
		"Name": clusterName}).Infoln("Target cluster")

	if globalOpts.Manager {
		logger.WithField("Cluster ID", clusterID).Debugln("Finding managing cluster")
		var isHostedControlPlane bool
		targetClusterID := clusterID
		targetClusterName := clusterName

		clusterID, clusterName, isHostedControlPlane, err = ocm.DefaultOCMInterface.GetManagingCluster(clusterID)
		if err != nil {
			return err
		}

		logger.Debugf("Managing clusterID is : %v \n", clusterID)
		logger.Debugf("Managing cluster name is : %v \n", clusterName)

		logger.WithFields(logger.Fields{
			"ID":   clusterID,
			"Name": clusterName}).Infoln("Management cluster")

		logger.Debugln("Finding K8s namespaces")
		// Print the related namespace if login to manager cluster
		var namespaces []string
		namespaces, err = listNamespaces(targetClusterID, targetClusterName, isHostedControlPlane)
		if err != nil {
			return err
		}
		fmt.Println("A list of associated namespaces for your given cluster:")
		for _, ns := range namespaces {
			fmt.Println("	" + ns)
		}
	}

	if globalOpts.Service {
		logger.WithField("Cluster ID", clusterID).Debugln("Finding service cluster")
		clusterID, clusterName, err = ocm.DefaultOCMInterface.GetServiceCluster(clusterID)
		if err != nil {
			return err
		}
		logger.Debugf("Service clusterID is : %v \n", clusterID)
		logger.Debugf("Service cluster name is : %v \n", clusterName)

		logger.WithFields(logger.Fields{
			"ID":   clusterID,
			"Name": clusterName}).Infoln("Service cluster")
	}

	logger.Debugln("Validating K8s Config Path")
	// validate kubeconfig save path when login into multi clusters
	if args.kubeConfigPath != "" {
		if !args.multiCluster {
			return fmt.Errorf("can't save the kube config into a specific location if multi-cluster is not enabled. Please specify --multi flag")
		}
		if _, err := os.Stat(args.kubeConfigPath); errors.Is(err, os.ErrNotExist) {
			return fmt.Errorf("the save path for the kubeconfig does not exist")
		}
	}

	logger.Debugln("Extracting backplane URL")
	// Get Backplane URL
	bpURL := globalOpts.BackplaneURL
	if bpURL == "" {
		bpURL = bpConfig.URL
	}

	if bpURL == "" {
		return errors.New("empty backplane url - check your backplane-cli configuration")
	}

	logger.Debugf("Using backplane URL: %s\n", bpURL)
	backplaneResolution, err := getBackplaneCNAME(bpURL)
	if err != nil {
		logger.Warn(err.Error())
	} else {
		logger.Debugf("Backplane URL resolves to %s \n", backplaneResolution)
		logger.Debugf("To know the associated Backplane instance please refer to the Backplane Source wiki")
	}

	// Get ocm access token
	accessToken, err := ocm.DefaultOCMInterface.GetOCMAccessToken()
	if err != nil {
		return err
	}

	logger.Debugln("Check for Cluster Hibernation")
	// Not great if there's an error checking if the cluster is hibernating, but ignore it for now and continue
	if isHibernating, _ := ocm.DefaultOCMInterface.IsClusterHibernating(clusterID); isHibernating {
		// If it is hibernating, don't try to connect as it will fail
		return fmt.Errorf("cluster %s is hibernating, login failed", clusterKey)
	}

	logger.WithFields(logger.Fields{
		"bpURL":     bpURL,
		"clusterID": clusterID,
	}).Debugln("Query backplane-api for proxy url of our target cluster")
	// Query backplane-api for proxy url
	bpAPIClusterURL, err := doLogin(bpURL, clusterID, *accessToken)
	if err != nil {
		// If login failed, we try to find out if the cluster is hibernating
		isHibernating, _ := ocm.DefaultOCMInterface.IsClusterHibernating(clusterID)
		if isHibernating {
			// Hibernating, print an error
			return fmt.Errorf("cluster %s is hibernating, login failed", clusterKey)
		}
		// Check API connection with configured proxy
		if connErr := bpConfig.CheckAPIConnection(); connErr != nil {
			return fmt.Errorf("cannot connect to backplane API URL, check if you need to use a proxy/VPN to access backplane: %v", connErr)
		}

		// Otherwise, return the failure
		return fmt.Errorf("can't login to cluster: %v", err)
	}
	logger.WithField("URL", bpAPIClusterURL).Debugln("Proxy")

	logger.Debugln("Generating a new K8s cluster config file")
	cf := genericclioptions.NewConfigFlags(true)
	rc, err := cf.ToRawKubeConfigLoader().RawConfig()
	if err != nil {
		return err
	}
	logger.Debugf("API Config Generated %+v \n", rc)

	logger.Debugln("Check for PS1 ENV varible")
	// Check PS1 env is set or not
	EnvPs1, ok := os.LookupEnv(EnvPs1)
	if !ok {
		logger.Warn("Env KUBE_PS1_CLUSTER_FUNCTION is not detected. It is recommended to set PS1 to learn which cluster you are operating on, refer https://github.com/openshift/backplane-cli/blob/main/docs/PS1-setup.md", EnvPs1)
	}

	// Add a new cluster & context & user
	logger.Debugln("Writing OCM configuration ")

	targetCluster := api.NewCluster()
	targetUser := api.NewAuthInfo()
	targetContext := api.NewContext()

	targetCluster.Server = bpAPIClusterURL

	// Add proxy URL to target cluster

	if proxyURL != "" {
		targetCluster.ProxyURL = proxyURL
	}

	targetUserNickName := getUsernameFromJWT(*accessToken)

	targetUser.Token = *accessToken

	targetContext.AuthInfo = targetUserNickName
	targetContext.Cluster = clusterName
	targetContext.Namespace = "default"
	targetContextNickName := getContextNickname(targetContext.Namespace, targetContext.Cluster, targetContext.AuthInfo)

	// Put user, cluster, context into rawconfig
	rc.Clusters[targetContext.Cluster] = targetCluster
	rc.AuthInfos[targetUserNickName] = targetUser
	rc.Contexts[targetContextNickName] = targetContext
	rc.CurrentContext = targetContextNickName

	logger.Debugln("Saving new API config")
	// Save the config
	err = login.SaveKubeConfig(clusterID, rc, args.multiCluster, args.kubeConfigPath)

	return err
}

// GetRestConfig returns a client-go *rest.Config which can be used to programmatically interact with the
// Kubernetes API of a provided clusterID
func GetRestConfig(bp config.BackplaneConfiguration, clusterID string) (*rest.Config, error) {
	cluster, err := ocm.DefaultOCMInterface.GetClusterInfoByID(clusterID)
	if err != nil {
		return nil, err
	}

	accessToken, err := ocm.DefaultOCMInterface.GetOCMAccessToken()
	if err != nil {
		return nil, err
	}

	bpAPIClusterURL, err := doLogin(bp.URL, clusterID, *accessToken)
	if err != nil {
		return nil, fmt.Errorf("failed to backplane login to cluster %s: %v", cluster.Name(), err)
	}

	cfg := &rest.Config{
		Host:        bpAPIClusterURL,
		BearerToken: *accessToken,
	}

	if bp.ProxyURL != nil {
		cfg.Proxy = func(*http.Request) (*url.URL, error) {
			return url.Parse(*bp.ProxyURL)
		}
	}

	return cfg, nil
}

// GetRestConfigAsUser returns a client-go *rest.Config like GetRestConfig, but supports configuring an
// impersonation username. Commonly, this is "backplane-cluster-admin"
// best practice would be to add at least one elevationReason in order to justity the impersonation
func GetRestConfigAsUser(bp config.BackplaneConfiguration, clusterID, username string, elevationReasons ...string) (*rest.Config, error) {
	cfg, err := GetRestConfig(bp, clusterID)
	if err != nil {
		return nil, err
	}

	cfg.Impersonate = rest.ImpersonationConfig{
		UserName: username,
	}

	if len(elevationReasons) > 0 {
		cfg.Impersonate.Extra = map[string][]string{"reason": elevationReasons}
	}

	return cfg, nil
}

// getContextNickname returns a nickname of a context
func getContextNickname(namespace, clusterNick, userNick string) string {
	tokens := strings.SplitN(userNick, "/", 2)
	return namespace + "/" + clusterNick + "/" + tokens[0]
}

// getUsernameFromJWT returns the username extracted from JWT token
func getUsernameFromJWT(token string) string {
	var jwtToken *jwt.Token
	var err error
	parser := new(jwt.Parser)
	jwtToken, _, err = parser.ParseUnverified(token, jwt.MapClaims{})
	if err != nil {
		return "anonymous"
	}
	claims, ok := jwtToken.Claims.(jwt.MapClaims)
	if !ok {
		return "anonymous"
	}
	claim, ok := claims["username"]
	if !ok {
		return "anonymous"
	}
	return claim.(string)
}

// doLogin returns the proxy url for the target cluster.
func doLogin(api, clusterID, accessToken string) (string, error) {

	client, err := backplaneapi.DefaultClientUtils.MakeRawBackplaneAPIClientWithAccessToken(api, accessToken)

	if err != nil {
		return "", fmt.Errorf("unable to create backplane api client")
	}

	resp, err := client.LoginCluster(context.TODO(), clusterID)
	// Print the whole response if we can't parse it. Eg. 5xx error from http server.
	if err != nil {
		// trying to determine the error
		errBody := err.Error()
		if strings.Contains(errBody, "dial tcp") && strings.Contains(errBody, "i/o timeout") {
			return "", fmt.Errorf("unable to connect to backplane api")
		}

		return "", err
	}

	if resp.StatusCode != http.StatusOK {
		return "", utils.TryPrintAPIError(resp, false)
	}

	loginResp, err := BackplaneApi.ParseLoginClusterResponse(resp)

	if err != nil {
		return "", fmt.Errorf("unable to parse response body from backplane: \n Status Code: %d", resp.StatusCode)
	}

	return api + *loginResp.JSON200.ProxyUri, nil
}

func listNamespaces(clusterID, clusterName string, isHostedControlPlane bool) ([]string, error) {

	env, err := ocm.DefaultOCMInterface.GetOCMEnvironment()
	if err != nil {
		return []string{}, err
	}
	envName := env.Name()

	klusterletPrefix := "klusterlet-"
	hivePrefix := fmt.Sprintf("uhc-%s-", envName)
	hcpPrefix := fmt.Sprintf("ocm-%s-", envName)

	var nsList []string

	if isHostedControlPlane {
		nsList = []string{
			klusterletPrefix + clusterID,
			hcpPrefix + clusterID,
			hcpPrefix + clusterID + "-" + clusterName,
		}
	} else {
		nsList = []string{
			hivePrefix + clusterID,
		}
	}

	return nsList, nil
}

// getBackplaneCNAME returns the DNS/CNAME resolution of the ocm backplane URL
func getBackplaneCNAME(backplaneURL string) (string, error) {
	backplaneDomain, err := url.Parse(backplaneURL)
	if err != nil {
		return "", fmt.Errorf("unable to extract the fqdn from the %s", backplaneURL)
	}
	fqdn := backplaneDomain.Hostname()
	resolution, err := net.LookupCNAME(fqdn)
	if err != nil {
		return "", fmt.Errorf("unable to resolve the %s", fqdn)
	}
	return resolution, nil
}<|MERGE_RESOLUTION|>--- conflicted
+++ resolved
@@ -100,38 +100,15 @@
 	logger.Debugf("Checking Backplane Version")
 	utils.CheckBackplaneVersion(cmd)
 
-<<<<<<< HEAD
-=======
-	logger.Debugf("Extracting Backplane Cluster ID")
-	// Get The cluster ID
-	if len(argv) == 1 {
-		// if explicitly one cluster key given, use it to log in.
-		logger.Debugf("Cluster Key is given in argument")
-		clusterKey = argv[0]
-		logger.WithField("Search Key", clusterKey).Debugln("Finding target cluster")
-
-	} else if len(argv) == 0 {
-		// if no args given, try to log into the cluster that the user is logged into
-		logger.Debugf("Finding Clustrer Key from current cluster")
-		clusterInfo, err := utils.DefaultClusterUtils.GetBackplaneClusterFromConfig()
-		if err != nil {
-			return err
-		}
-		clusterKey = clusterInfo.ClusterID
-		logger.Debugf("Backplane Cluster Infromation data extracted: %+v\n", clusterInfo)
-	}
-	logger.Debugf("Backplane Cluster Key is: %v \n", clusterKey)
-
 	logger.Debugf("Extracting Backplane configuration")
->>>>>>> c2e36f1e
 	// Get Backplane configuration
 	bpConfig, err := config.GetBackplaneConfiguration()
 	if err != nil {
 		return err
 	}
 	logger.Debugf("Backplane Config File Contains is: %v \n", bpConfig)
-
-<<<<<<< HEAD
+  
+  logger.Debugf("Extracting Backplane Cluster ID")
 	// Currently go-pagerduty pkg does not include incident id validation.
 	if args.pd != "" {
 		pdClient, err := pagerduty.NewWithToken(bpConfig.PagerDutyAPIKey)
@@ -152,25 +129,26 @@
 		}
 	}
 
-	// Retrieve the cluster ID only if it hasn't been populated by PagerDuty.
-	if clusterKey == "" {
-		if len(argv) == 1 {
-			// if explicitly one cluster key given, use it to log in.
-			clusterKey = argv[0]
-			logger.WithField("Search Key", clusterKey).Debugln("Finding target cluster")
-		} else if len(argv) == 0 {
-			// if no args given, try to log into the cluster that the user is logged into
-			clusterInfo, err := utils.DefaultClusterUtils.GetBackplaneClusterFromConfig()
-			if err != nil {
-				return err
-			}
-			clusterKey = clusterInfo.ClusterID
-		}
-	}
-
-=======
+	// Get the cluster ID only if it hasn't been populated by PagerDuty.
+	if len(argv) == 1 {
+		// if explicitly one cluster key given, use it to log in.
+		logger.Debugf("Cluster Key is given in argument")
+		clusterKey = argv[0]
+		logger.WithField("Search Key", clusterKey).Debugln("Finding target cluster")
+
+	} else if len(argv) == 0 {
+		// if no args given, try to log into the cluster that the user is logged into
+		logger.Debugf("Finding Clustrer Key from current cluster")
+		clusterInfo, err := utils.DefaultClusterUtils.GetBackplaneClusterFromConfig()
+		if err != nil {
+			return err
+		}
+		clusterKey = clusterInfo.ClusterID
+		logger.Debugf("Backplane Cluster Infromation data extracted: %+v\n", clusterInfo)
+	}
+	logger.Debugf("Backplane Cluster Key is: %v \n", clusterKey)
+
 	logger.Debugln("Setting Proxy URL from global options")
->>>>>>> c2e36f1e
 	// Set proxy url to http client
 	proxyURL := globalOpts.ProxyURL
 	if proxyURL != "" {
